defmodule PubsubGrpc.MixProject do
  use Mix.Project

  def project do
    [
      app: :pubsub_grpc,
      version: "0.2.4",
      elixir: "~> 1.18",
      start_permanent: Mix.env() == :prod,
      deps: deps(),
      test_coverage: [tool: ExCoveralls],
      preferred_cli_env: [
        coveralls: :test,
        "coveralls.detail": :test,
        "coveralls.post": :test,
        "coveralls.html": :test,
        "coveralls.cobertura": :test
      ],

      # Docs
      name: "PubsubGrpc",
      description: "Efficient Google Cloud Pub/Sub client using gRPC with connection pooling",
      docs: [
        main: "PubsubGrpc",
        extras: ["README.md"]
      ],
      package: package()
    ]
  end

  # Run "mix help compile.app" to learn about applications.
  def application do
    [
      extra_applications: [:logger],
      mod: {PubsubGrpc.Application, []}
    ]
  end

  defp package do
    [
      description:
        "Efficient Google Cloud Pub/Sub client using gRPC with GrpcConnectionPool library",
      licenses: ["MIT"],
      links: %{"GitHub" => "https://github.com/nyo16/gcp_grpc_pubsub"},
      files: ~w(lib .formatter.exs mix.exs README* LICENSE*)
    ]
  end

  # Run "mix help deps" to learn about dependencies.
  defp deps do
    [
      {:grpc_connection_pool, "~> 0.1.3"},
<<<<<<< HEAD
      {:grpc, "~> 0.10.2"},
      #{:googleapis_proto_ex, "~> 0.3.1"},
      {:googleapis_proto_ex, github: "nyo16/googleapis_proto_ex", branch: "master", override: true},
=======
>>>>>>> e9622b44
      {:excoveralls, "~> 0.18", only: :test},
      {:ex_doc, "~> 0.31", only: :dev, runtime: false},
      {:goth, "~> 1.4", optional: true}
    ]
  end
end<|MERGE_RESOLUTION|>--- conflicted
+++ resolved
@@ -50,12 +50,6 @@
   defp deps do
     [
       {:grpc_connection_pool, "~> 0.1.3"},
-<<<<<<< HEAD
-      {:grpc, "~> 0.10.2"},
-      #{:googleapis_proto_ex, "~> 0.3.1"},
-      {:googleapis_proto_ex, github: "nyo16/googleapis_proto_ex", branch: "master", override: true},
-=======
->>>>>>> e9622b44
       {:excoveralls, "~> 0.18", only: :test},
       {:ex_doc, "~> 0.31", only: :dev, runtime: false},
       {:goth, "~> 1.4", optional: true}
